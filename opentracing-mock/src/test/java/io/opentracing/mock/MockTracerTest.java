/*
 * Copyright 2016-2018 The OpenTracing Authors
 *
 * Licensed under the Apache License, Version 2.0 (the "License"); you may not use this file except
 * in compliance with the License. You may obtain a copy of the License at
 *
 * http://www.apache.org/licenses/LICENSE-2.0
 *
 * Unless required by applicable law or agreed to in writing, software distributed under the License
 * is distributed on an "AS IS" BASIS, WITHOUT WARRANTIES OR CONDITIONS OF ANY KIND, either express
 * or implied. See the License for the specific language governing permissions and limitations under
 * the License.
 */
package io.opentracing.mock;

import static org.junit.Assert.assertEquals;
import static org.junit.Assert.assertFalse;
import static org.junit.Assert.assertNotEquals;

<<<<<<< HEAD
import java.io.ByteArrayInputStream;
import java.io.ByteArrayOutputStream;
=======
import io.opentracing.References;
>>>>>>> 84e22d04
import java.util.HashMap;
import java.util.List;
import java.util.Map;

import org.junit.Assert;
import org.junit.Test;

<<<<<<< HEAD
import io.opentracing.References;
import io.opentracing.Scope;
=======
import io.opentracing.ActiveSpan;
>>>>>>> 84e22d04
import io.opentracing.Span;
import io.opentracing.SpanContext;
import io.opentracing.Tracer;
import io.opentracing.propagation.Format;
import io.opentracing.propagation.TextMapExtractAdapter;
import io.opentracing.propagation.TextMapInjectAdapter;

public class MockTracerTest {
    @Test
    public void testRootSpan() {
        // Create and finish a root Span.
        MockTracer tracer = new MockTracer();
        {
            Span span = tracer.buildSpan("tester").withStartTimestamp(1000).start();
            span.setTag("string", "foo");
            span.setTag("int", 7);
            span.log("foo");
            Map<String, Object> fields = new HashMap<>();
            fields.put("f1", 4);
            fields.put("f2", "two");
            span.log(1002, fields);
            span.log(1003, "event name");
            span.finish(2000);
        }
        List<MockSpan> finishedSpans = tracer.finishedSpans();

        // Check that the Span looks right.
        assertEquals(1, finishedSpans.size());
        MockSpan finishedSpan = finishedSpans.get(0);
        assertEquals("tester", finishedSpan.operationName());
        assertEquals(0, finishedSpan.parentId());
        assertNotEquals(0, finishedSpan.context().traceId());
        assertNotEquals(0, finishedSpan.context().spanId());
        assertEquals(1000, finishedSpan.startMicros());
        assertEquals(2000, finishedSpan.finishMicros());
        Map<String, Object> tags = finishedSpan.tags();
        assertEquals(2, tags.size());
        assertEquals(7, tags.get("int"));
        assertEquals("foo", tags.get("string"));
        List<MockSpan.LogEntry> logs = finishedSpan.logEntries();
        assertEquals(3, logs.size());
        {
            MockSpan.LogEntry log = logs.get(0);
            assertEquals(1, log.fields().size());
            assertEquals("foo", log.fields().get("event"));
        }
        {
            MockSpan.LogEntry log = logs.get(1);
            assertEquals(1002, log.timestampMicros());
            assertEquals(4, log.fields().get("f1"));
            assertEquals("two", log.fields().get("f2"));
        }
        {
            MockSpan.LogEntry log = logs.get(2);
            assertEquals(1003, log.timestampMicros());
            assertEquals("event name", log.fields().get("event"));
        }
    }

    @Test
    public void testChildSpan() {
        // Create and finish a root Span.
        MockTracer tracer = new MockTracer();
        {
            Span parent = tracer.buildSpan("parent").withStartTimestamp(1000).start();
            Span child = tracer.buildSpan("child").withStartTimestamp(1100).asChildOf(parent).start();
            child.finish(1900);
            parent.finish(2000);
        }
        List<MockSpan> finishedSpans = tracer.finishedSpans();

        // Check that the Spans look right.
        assertEquals(2, finishedSpans.size());
        MockSpan child = finishedSpans.get(0);
        MockSpan parent = finishedSpans.get(1);
        assertEquals("child", child.operationName());
        assertEquals("parent", parent.operationName());
        assertEquals(parent.context().spanId(), child.parentId());
        assertEquals(parent.context().traceId(), child.context().traceId());

    }

    @Test
    public void testStartTimestamp() throws InterruptedException {
        MockTracer tracer = new MockTracer();
        long startMicros;
        {
            Tracer.SpanBuilder fooSpan = tracer.buildSpan("foo");
            Thread.sleep(2);
            startMicros = System.currentTimeMillis() * 1000;
            fooSpan.start().finish();
        }
        List<MockSpan> finishedSpans = tracer.finishedSpans();

        Assert.assertEquals(1, finishedSpans.size());
        MockSpan span = finishedSpans.get(0);
        Assert.assertTrue(startMicros <= span.startMicros());
        Assert.assertTrue(System.currentTimeMillis() * 1000 >= span.finishMicros());
    }

    @Test
    public void testStartExplicitTimestamp() throws InterruptedException {
        MockTracer tracer = new MockTracer();
        long startMicros = 2000;
        {
            tracer.buildSpan("foo")
                    .withStartTimestamp(startMicros)
                    .start()
                    .finish();
        }
        List<MockSpan> finishedSpans = tracer.finishedSpans();

        Assert.assertEquals(1, finishedSpans.size());
        Assert.assertEquals(startMicros, finishedSpans.get(0).startMicros());
    }

    @Test
    public void testTextMapPropagatorTextMap() {
        MockTracer tracer = new MockTracer(MockTracer.Propagator.TEXT_MAP);
        HashMap<String, String> injectMap = new HashMap<>();
        injectMap.put("foobag", "donttouch");
        {
            Span parentSpan = tracer.buildSpan("foo")
                    .start();
            parentSpan.setBaggageItem("foobag", "fooitem");
            parentSpan.finish();

            tracer.inject(parentSpan.context(), Format.Builtin.TEXT_MAP,
                    new TextMapInjectAdapter(injectMap));

            SpanContext extract = tracer.extract(Format.Builtin.TEXT_MAP, new TextMapExtractAdapter(injectMap));

            Span childSpan = tracer.buildSpan("bar")
                    .asChildOf(extract)
                    .start();
            childSpan.setBaggageItem("barbag", "baritem");
            childSpan.finish();
        }
        List<MockSpan> finishedSpans = tracer.finishedSpans();

        Assert.assertEquals(2, finishedSpans.size());
        Assert.assertEquals(finishedSpans.get(0).context().traceId(), finishedSpans.get(1).context().traceId());
        Assert.assertEquals(finishedSpans.get(0).context().spanId(), finishedSpans.get(1).parentId());
        Assert.assertEquals("fooitem", finishedSpans.get(0).getBaggageItem("foobag"));
        Assert.assertNull(finishedSpans.get(0).getBaggageItem("barbag"));
        Assert.assertEquals("fooitem", finishedSpans.get(1).getBaggageItem("foobag"));
        Assert.assertEquals("baritem", finishedSpans.get(1).getBaggageItem("barbag"));
        Assert.assertEquals("donttouch", injectMap.get("foobag"));
    }

    @Test
    public void testTextMapPropagatorHttpHeaders() {
        MockTracer tracer = new MockTracer(MockTracer.Propagator.TEXT_MAP);
        {
            Span parentSpan = tracer.buildSpan("foo")
                    .start();
            parentSpan.finish();

            HashMap<String, String> injectMap = new HashMap<>();
            tracer.inject(parentSpan.context(), Format.Builtin.HTTP_HEADERS,
                    new TextMapInjectAdapter(injectMap));

            SpanContext extract = tracer.extract(Format.Builtin.HTTP_HEADERS, new TextMapExtractAdapter(injectMap));

            tracer.buildSpan("bar")
                    .asChildOf(extract)
                    .start()
                    .finish();
        }
        List<MockSpan> finishedSpans = tracer.finishedSpans();

        Assert.assertEquals(2, finishedSpans.size());
        Assert.assertEquals(finishedSpans.get(0).context().traceId(), finishedSpans.get(1).context().traceId());
        Assert.assertEquals(finishedSpans.get(0).context().spanId(), finishedSpans.get(1).parentId());
    }
  
    @Test
    public void testActiveSpan() {
        MockTracer mockTracer = new MockTracer();
        Assert.assertNull(mockTracer.activeSpan());

        Scope scope = null;
        try {
            scope = mockTracer.buildSpan("foo").startActive(true);
            Assert.assertEquals(mockTracer.scopeManager().active().span(), mockTracer.activeSpan());
        } finally {
            scope.close();
        }

        Assert.assertNull(mockTracer.activeSpan());
    }

    @Test
    public void testReset() {
        MockTracer mockTracer = new MockTracer();

        mockTracer.buildSpan("foo")
            .startManual()
            .finish();

        assertEquals(1, mockTracer.finishedSpans().size());
        mockTracer.reset();
        assertEquals(0, mockTracer.finishedSpans().size());
    }

    @Test
    public void testFollowFromReference() {
        MockTracer tracer = new MockTracer(MockTracer.Propagator.TEXT_MAP);
        final MockSpan precedent = tracer.buildSpan("precedent").startManual();

        final MockSpan followingSpan = tracer.buildSpan("follows")
            .addReference(References.FOLLOWS_FROM, precedent.context())
            .startManual();

        assertEquals(precedent.context().spanId(), followingSpan.parentId());
        assertEquals(1, followingSpan.references().size());

        final MockSpan.Reference followsFromRef = followingSpan.references().get(0);

        assertEquals(new MockSpan.Reference(precedent.context(), References.FOLLOWS_FROM), followsFromRef);
    }

    @Test
    public void testMultiReferences() {
        MockTracer tracer = new MockTracer(MockTracer.Propagator.TEXT_MAP);
        final MockSpan parent = tracer.buildSpan("parent").startManual();
        final MockSpan precedent = tracer.buildSpan("precedent").startManual();

        final MockSpan followingSpan = tracer.buildSpan("follows")
            .addReference(References.FOLLOWS_FROM, precedent.context())
            .asChildOf(parent.context())
            .startManual();

        assertEquals(parent.context().spanId(), followingSpan.parentId());
        assertEquals(2, followingSpan.references().size());

        final MockSpan.Reference followsFromRef = followingSpan.references().get(0);
        final MockSpan.Reference parentRef = followingSpan.references().get(1);

        assertEquals(new MockSpan.Reference(precedent.context(), References.FOLLOWS_FROM), followsFromRef);
        assertEquals(new MockSpan.Reference(parent.context(), References.CHILD_OF), parentRef);
    }

    @Test
    public void testMultiReferencesBaggage() {
        MockTracer tracer = new MockTracer(MockTracer.Propagator.TEXT_MAP);
        final MockSpan parent = tracer.buildSpan("parent").startManual();
        parent.setBaggageItem("parent", "foo");
        final MockSpan precedent = tracer.buildSpan("precedent").startManual();
        precedent.setBaggageItem("precedent", "bar");

        final MockSpan followingSpan = tracer.buildSpan("follows")
            .addReference(References.FOLLOWS_FROM, precedent.context())
            .asChildOf(parent.context())
            .startManual();

        assertEquals("foo", followingSpan.getBaggageItem("parent"));
        assertEquals("bar", followingSpan.getBaggageItem("precedent"));
    }

    @Test
    public void testNonStandardReference() {
        MockTracer tracer = new MockTracer(MockTracer.Propagator.TEXT_MAP);
        final MockSpan parent = tracer.buildSpan("parent").startManual();

        final MockSpan nextSpan = tracer.buildSpan("follows")
            .addReference("a_reference", parent.context())
            .startManual();

        assertEquals(parent.context().spanId(), nextSpan.parentId());
        assertEquals(1, nextSpan.references().size());
        assertEquals(nextSpan.references().get(0),
            new MockSpan.Reference(parent.context(), "a_reference"));
    }

    @Test
    public void testDefaultConstructor() {
        MockTracer mockTracer = new MockTracer();
<<<<<<< HEAD
        Scope scope = mockTracer.buildSpan("foo").startActive(true);
        assertEquals(scope, mockTracer.scopeManager().active());

        Map<String, String> propag = new HashMap<>();
        mockTracer.inject(scope.span().context(), Format.Builtin.TEXT_MAP, new TextMapInjectAdapter(propag));
=======
        ActiveSpan activeSpan = mockTracer.buildSpan("foo").startActive();
        assertEquals(activeSpan, mockTracer.activeSpan());

        Map<String, String> propag = new HashMap<>();
        mockTracer.inject(activeSpan.context(), Format.Builtin.TEXT_MAP, new TextMapInjectAdapter(propag));
>>>>>>> 84e22d04
        assertFalse(propag.isEmpty());
    }

    @Test
    public void testChildOfWithNullParentDoesNotThrowException() {
        MockTracer tracer = new MockTracer();
        final Span parent = null;
        Span span = tracer.buildSpan("foo").asChildOf(parent).start();
        span.finish();
    }
}<|MERGE_RESOLUTION|>--- conflicted
+++ resolved
@@ -17,12 +17,6 @@
 import static org.junit.Assert.assertFalse;
 import static org.junit.Assert.assertNotEquals;
 
-<<<<<<< HEAD
-import java.io.ByteArrayInputStream;
-import java.io.ByteArrayOutputStream;
-=======
-import io.opentracing.References;
->>>>>>> 84e22d04
 import java.util.HashMap;
 import java.util.List;
 import java.util.Map;
@@ -30,12 +24,8 @@
 import org.junit.Assert;
 import org.junit.Test;
 
-<<<<<<< HEAD
 import io.opentracing.References;
 import io.opentracing.Scope;
-=======
-import io.opentracing.ActiveSpan;
->>>>>>> 84e22d04
 import io.opentracing.Span;
 import io.opentracing.SpanContext;
 import io.opentracing.Tracer;
@@ -314,19 +304,11 @@
     @Test
     public void testDefaultConstructor() {
         MockTracer mockTracer = new MockTracer();
-<<<<<<< HEAD
         Scope scope = mockTracer.buildSpan("foo").startActive(true);
         assertEquals(scope, mockTracer.scopeManager().active());
 
         Map<String, String> propag = new HashMap<>();
         mockTracer.inject(scope.span().context(), Format.Builtin.TEXT_MAP, new TextMapInjectAdapter(propag));
-=======
-        ActiveSpan activeSpan = mockTracer.buildSpan("foo").startActive();
-        assertEquals(activeSpan, mockTracer.activeSpan());
-
-        Map<String, String> propag = new HashMap<>();
-        mockTracer.inject(activeSpan.context(), Format.Builtin.TEXT_MAP, new TextMapInjectAdapter(propag));
->>>>>>> 84e22d04
         assertFalse(propag.isEmpty());
     }
 
